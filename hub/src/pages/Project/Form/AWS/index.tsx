--- conflicted
+++ resolved
@@ -3,23 +3,13 @@
 import { useTranslation } from 'react-i18next';
 import { debounce } from 'lodash';
 
-<<<<<<< HEAD
 import { FormInput, FormS3BucketSelector, FormSelect, FormSelectOptions, SpaceBetween, Spinner } from 'components';
 
 import { useNotifications } from 'hooks';
 import { isRequestFormErrors2, isRequestFormFieldError } from 'libs';
 import { useBackendValuesMutation } from 'services/project';
 
-=======
-import { FormInput, FormS3BucketSelector, FormSelect, FormSelectOptions, InfoLink, SpaceBetween, Spinner } from 'components';
-
-import { useHelpPanel, useNotifications } from 'hooks';
-import { isRequestFormErrors2, isRequestFormFieldError } from 'libs';
-import { useBackendValuesMutation } from 'services/project';
-
-import { BUCKET_HELP, CREDENTIALS_HELP, REGION_HELP, SUBNET_HELP } from './constants';
->>>>>>> 1f73ed05
-import { FIELD_NAMES } from './constants';
+import { FIELD_NAMES, BUCKET_HELP, CREDENTIALS_HELP, REGION_HELP, SUBNET_HELP } from './constants';
 
 import { IProps } from './types';
 
